--- conflicted
+++ resolved
@@ -18,8 +18,4 @@
 
 ## License
 
-<<<<<<< HEAD
-The notebooks are provided as [Open Educational Resources](https://en.wikipedia.org/wiki/Open_educational_resources). Feel free to use the notebooks for your own purposes. The text is licensed under [Creative Commons Attribution 4.0](https://creativecommons.org/licenses/by/4.0/), the code of the IPython examples under the [MIT license](https://opensource.org/licenses/MIT). Please attribute the work as follows: *Sascha Spors, Digital Signal Processing - Lecture notes featuring computational examples*.
-=======
-The notebooks are provided as [Open Educational Resource](https://de.wikipedia.org/wiki/Open_Educational_Resources). Feel free to use the notebooks for your own educational purposes. The text is licensed under [Creative Commons Attribution 4.0](https://creativecommons.org/licenses/by/4.0/), the code of the IPython examples under the [MIT license](https://opensource.org/licenses/MIT). Please attribute the work as follows: *Digital Signal Processing - Lecture notes featuring computational examples* by Sascha Spors.
->>>>>>> 4ebdb688
+The notebooks are provided as [Open Educational Resources](https://en.wikipedia.org/wiki/Open_educational_resources). Feel free to use the notebooks for your own purposes. The text is licensed under [Creative Commons Attribution 4.0](https://creativecommons.org/licenses/by/4.0/), the code of the IPython examples under the [MIT license](https://opensource.org/licenses/MIT). Please attribute the work as follows: *Sascha Spors, Digital Signal Processing - Lecture notes featuring computational examples*.